# RadosGW Usage Exporter (remote producer)

## Overview

The **RadosGW Usage Exporter (Prysm Remote Producer)** is a tool designed to collect and export
detailed usage metrics from RadosGW (Rados Gateway) instances. This exporter gathers data on
operations, byte metrics, bucket usage, quotas, and more, and can publish these metrics to a NATS
server or expose them for Prometheus, providing comprehensive visibility into the usage and
performance of your RadosGW environment.

## Key Features

- **Comprehensive Metric Collection**: Gathers a wide range of metrics including operations, bytes
  sent/received, bucket usage, quotas, and more.
- **NATS Integration**: Publishes collected usage data to a specified NATS subject, enabling
  real-time processing and integration with other observability tools.
- **Prometheus Metrics**: Exposes usage metrics in Prometheus format, allowing easy integration with
  monitoring dashboards.
- **Configurable**: Offers flexibility in configuration via command-line flags or environment
  variables.

## Usage

To run the Prysm remote producer for RadosGW usage, use the following command:

```bash
prysm remote-producer radosgw-usage [flags]
```

## Example Flags:

- `--admin-url "http://rgw-admin-url"`: Admin URL for the RadosGW instance.
- `--access-key "your-access-key"`: Access key for the RadosGW admin.
- `--secret-key "your-secret-key"`: Secret key for the RadosGW admin.
- `--interval 10`: Interval in seconds between usage collections (default is 10 seconds).
- `--nats-url "nats://localhost:4222"`: NATS server URL for publishing usage data.
- `--nats-subject "rgw.usage"`: NATS subject to publish usage data (default is “rgw.usage”).
- `--rgw-cluster-id`: RGW Cluster ID added to metrics.
- `--prometheus`: Enable Prometheus metrics.
- `--prometheus-port 8080`: Port for Prometheus metrics (default is 8080).

## Environment Variables

Configuration can also be set through environment variables:

- `ADMIN_URL`: Admin URL for the RadosGW instance.
- `ACCESS_KEY`: Access key for the RadosGW admin.
- `SECRET_KEY`: Secret key for the RadosGW admin.
- `NATS_URL`: NATS server URL.
- `NATS_SUBJECT`: NATS subject to publish usage data.
- `NODE_NAME`: Name of the node.
- `INSTANCE_ID`: Instance ID.
- `PROMETHEUS_ENABLED`: Enable Prometheus metrics.
- `PROMETHEUS_PORT`: Port for Prometheus metrics.
- `INTERVAL`: Interval in seconds between usage collections.
- `RGW_CLUSTER_ID`: RGW Cluster ID added to metrics.

## Metrics Collected

The RadosGW Usage Exporter collects and exposes the following metrics:
### Operation Metrics

- `radosgw_usage_ops_total`: Total number of operations across all buckets and users.
- `radosgw_usage_successful_ops_total`: Total number of successful operations across all buckets and
  users.
- `radosgw_user_ops_total`: Total operations performed by each user.
- `radosgw_user_read_ops_total`: Total read operations performed by each user.
- `radosgw_user_write_ops_total`: Total write operations performed by each user.
- `radosgw_user_success_ops_total`: Total number of successful operations per user.
- `radosgw_bucket_ops_total`: Total operations performed in each bucket.
- `radosgw_user_ops_per_sec`: Current number of operations (reads/writes) per second for each user.
- `radosgw_bucket_ops_per_sec`: Current number of operations per second for each bucket.
- `radosgw_bucket_read_ops_total`: Total read operations in each bucket.
- `radosgw_bucket_write_ops_total`: Total write operations in each bucket.
- `radosgw_bucket_success_ops_total`: Total successful operations for each bucket.

### Byte Metrics

- `radosgw_usage_sent_bytes_total`: Total bytes sent by RadosGW.
- `radosgw_usage_received_bytes_total`: Total bytes received by RadosGW.
- `radosgw_user_bytes_sent_total`: Total bytes sent by each user (cumulative).
- `radosgw_user_bytes_received_total`: Total bytes received by each user (cumulative).
- `radosgw_user_bytes_sent_per_sec`: Bytes sent by each user per second (rate).
- `radosgw_user_bytes_received_per_sec`: Bytes received by each user per second (rate).
- `radosgw_user_throughput_bytes_total`: Total throughput for each user in bytes (read and write
  combined).
- `radosgw_user_throughput_bytes_per_sec`: Current throughput in bytes per second for each user
  (read and write combined).
- `radosgw_bucket_bytes_sent_total`: Total bytes sent from each bucket.
- `radosgw_bucket_bytes_received_total`: Total bytes received by each bucket.
<<<<<<< HEAD
- `radosgw_bucket_throughput_bytes_total`: Total throughput for each bucket in bytes (read and write
  combined).
=======
- `radosgw_bucket_bytes_sent_per_sec`: Current bytes sent per second from each bucket.
- `radosgw_bucket_bytes_received_per_sec`: Current bytes received per second by each bucket.
- `radosgw_bucket_throughput_bytes_per_sec`: Current throughput in bytes per second for each bucket (read and write combined).
- `radosgw_bucket_throughput_bytes_total`: Total throughput for each bucket in bytes (read and write combined).
>>>>>>> c6f882bd

### Bucket Usage Metrics

- `radosgw_usage_bucket_bytes`: Bucket used bytes.
- `radosgw_usage_bucket_utilized_bytes`: Bucket utilized bytes.
- `radosgw_usage_bucket_objects`: Number of objects in the bucket.

### Quota Metrics

- `radosgw_usage_bucket_quota_enabled`: Indicates if quota is enabled for the bucket.
- `radosgw_usage_bucket_quota_size`: Maximum allowed bucket size.
- `radosgw_usage_bucket_quota_size_bytes`: Maximum allowed bucket size in bytes.
- `radosgw_usage_bucket_quota_size_objects`: Maximum allowed number of objects in the bucket.
- `radosgw_usage_user_quota_enabled`: Indicates if user quota is enabled.
- `radosgw_usage_user_quota_size`: Maximum allowed size for the user.
<<<<<<< HEAD
- `radosgw_usage_user_quota_size_bytes`: Maximum allowed size in bytes for the user.
- `radosgw_usage_user_quota_size_objects`: Maximum allowed number of objects across all user
  buckets.
- `radosgw_usage_user_bucket_quota_enabled`: Indicates if per-bucket quota is enabled for each user.
- `radosgw_usage_user_bucket_quota_size`: Maximum allowed size for each user bucket.
- `radosgw_usage_user_bucket_quota_size_bytes`: Maximum allowed size in bytes for each user bucket.
- `radosgw_usage_user_bucket_quota_size_objects`: Maximum allowed number of objects in each user
  bucket.
=======
- `radosgw_usage_user_quota_size_objects`: Maximum allowed number of objects across all user buckets.
>>>>>>> c6f882bd

### Shards and User Metadata

- `radosgw_usage_bucket_shards`: Number of shards in the bucket.
- `radosgw_user_metadata`: User metadata (e.g., display name, email, storage class).

### Cluster-Level Metrics

- `radosgw_cluster_ops_total`: Total operations performed in the cluster.
- `radosgw_cluster_reads_per_sec`: Total read operations per second for the entire cluster.
- `radosgw_cluster_writes_per_sec`: Total write operations per second for the entire cluster.
- `radosgw_cluster_ops_per_sec`: Current number of operations per second for the cluster.
- `radosgw_cluster_bytes_sent_total`: Total bytes sent in the cluster.
- `radosgw_cluster_bytes_received_total`: Total bytes received in the cluster.
<<<<<<< HEAD
- `radosgw_cluster_current_ops`: Current number of operations in the cluster.
- `radosgw_cluster_max_ops`: Maximum observed operations in the cluster.
- `radosgw_cluster_throughput_bytes_total`: Total throughput of the cluster in bytes.
- `radosgw_cluster_latency_seconds`: Latency/response times at the cluster level in seconds.

### User-Level Metrics

- `radosgw_user_buckets_total`: Total number of buckets for each user.
- `radosgw_user_objects_total`: Total number of objects for each user.
- `radosgw_user_data_size_bytes`: Total size of data for each user in bytes.
- `radosgw_user_current_ops`: Current number of operations for each user.
- `radosgw_user_max_ops`: Maximum observed operations for each user.
- `radosgw_user_requests_total`: Total number of requests made by each user.
- `radosgw_user_latency_seconds`: Latency/response times for each user in seconds.

### Bucket-Level Metrics

- `radosgw_bucket_current_ops`: Current number of operations in each bucket.
- `radosgw_bucket_max_ops`: Maximum observed operations in each bucket.
- `radosgw_bucket_requests_total`: Total number of requests made to each bucket.
- `radosgw_bucket_latency_seconds`: Latency/response times for each bucket in seconds.
=======
- `radosgw_cluster_bytes_sent_per_sec`: Total bytes sent per second for the entire cluster.
- `radosgw_cluster_bytes_received_per_sec`: Total bytes received per second for the entire cluster.
- `radosgw_cluster_throughput_bytes_total`: Total throughput of the cluster in bytes (read and write combined).
- `radosgw_cluster_throughput_bytes_per_sec`: Total throughput in bytes per second for the entire cluster.
- `radosgw_cluster_error_rate`: Error rate (percentage) for the entire cluster.
- `radosgw_cluster_capacity_usage_bytes`: Total capacity used across the entire cluster in bytes.
- `radosgw_cluster_success_ops_total`: Total successful operations across the entire cluster.

### API Usage Metrics

- `radosgw_api_usage_per_user`: API usage per user and per category.
- `radosgw_bucket_api_usage_total`: Total number of API operations by category for each bucket.
>>>>>>> c6f882bd

### Miscellaneous Metrics

- `radosgw_usage_scrape_duration_seconds`: Amount of time each scrape takes.

## Example Workflow

- Start the exporter with the desired configuration:

```bash
prysm remote-producer radosgw-usage --admin-url "http://rgw-admin-url" --access-key "your-access-key" --secret-key "your-secret-key" --rgw-cluster-id "rgw-cluster-id" --nats-url "nats://localhost:4222" --prometheus --prometheus-port 8080
```

- Metrics such as operations, bytes sent/received, and bucket usage will be collected every 10
  seconds (default) and can be monitored through Prometheus or forwarded to a NATS server for
  further processing.

## Acknowledgment

The basic idea for the RadosGW Usage Exporter and the prefix for metrics were inspired by the work
done in the [RadosGW Usage Exporter](https://github.com/blemmenes/radosgw_usage_exporter) by
Blemmenes. This project provided valuable insights and foundational concepts that have been adapted
and expanded upon in this implementation. We extend our thanks to the original authors for their
contributions to the open-source community.

---

> This README is a draft and will be updated as the project continues to evolve. Contributions and
> feedback are welcome to help refine and enhance the functionality of Prysm.<|MERGE_RESOLUTION|>--- conflicted
+++ resolved
@@ -88,15 +88,10 @@
   (read and write combined).
 - `radosgw_bucket_bytes_sent_total`: Total bytes sent from each bucket.
 - `radosgw_bucket_bytes_received_total`: Total bytes received by each bucket.
-<<<<<<< HEAD
-- `radosgw_bucket_throughput_bytes_total`: Total throughput for each bucket in bytes (read and write
-  combined).
-=======
 - `radosgw_bucket_bytes_sent_per_sec`: Current bytes sent per second from each bucket.
 - `radosgw_bucket_bytes_received_per_sec`: Current bytes received per second by each bucket.
 - `radosgw_bucket_throughput_bytes_per_sec`: Current throughput in bytes per second for each bucket (read and write combined).
 - `radosgw_bucket_throughput_bytes_total`: Total throughput for each bucket in bytes (read and write combined).
->>>>>>> c6f882bd
 
 ### Bucket Usage Metrics
 
@@ -112,18 +107,7 @@
 - `radosgw_usage_bucket_quota_size_objects`: Maximum allowed number of objects in the bucket.
 - `radosgw_usage_user_quota_enabled`: Indicates if user quota is enabled.
 - `radosgw_usage_user_quota_size`: Maximum allowed size for the user.
-<<<<<<< HEAD
-- `radosgw_usage_user_quota_size_bytes`: Maximum allowed size in bytes for the user.
-- `radosgw_usage_user_quota_size_objects`: Maximum allowed number of objects across all user
-  buckets.
-- `radosgw_usage_user_bucket_quota_enabled`: Indicates if per-bucket quota is enabled for each user.
-- `radosgw_usage_user_bucket_quota_size`: Maximum allowed size for each user bucket.
-- `radosgw_usage_user_bucket_quota_size_bytes`: Maximum allowed size in bytes for each user bucket.
-- `radosgw_usage_user_bucket_quota_size_objects`: Maximum allowed number of objects in each user
-  bucket.
-=======
 - `radosgw_usage_user_quota_size_objects`: Maximum allowed number of objects across all user buckets.
->>>>>>> c6f882bd
 
 ### Shards and User Metadata
 
@@ -138,29 +122,6 @@
 - `radosgw_cluster_ops_per_sec`: Current number of operations per second for the cluster.
 - `radosgw_cluster_bytes_sent_total`: Total bytes sent in the cluster.
 - `radosgw_cluster_bytes_received_total`: Total bytes received in the cluster.
-<<<<<<< HEAD
-- `radosgw_cluster_current_ops`: Current number of operations in the cluster.
-- `radosgw_cluster_max_ops`: Maximum observed operations in the cluster.
-- `radosgw_cluster_throughput_bytes_total`: Total throughput of the cluster in bytes.
-- `radosgw_cluster_latency_seconds`: Latency/response times at the cluster level in seconds.
-
-### User-Level Metrics
-
-- `radosgw_user_buckets_total`: Total number of buckets for each user.
-- `radosgw_user_objects_total`: Total number of objects for each user.
-- `radosgw_user_data_size_bytes`: Total size of data for each user in bytes.
-- `radosgw_user_current_ops`: Current number of operations for each user.
-- `radosgw_user_max_ops`: Maximum observed operations for each user.
-- `radosgw_user_requests_total`: Total number of requests made by each user.
-- `radosgw_user_latency_seconds`: Latency/response times for each user in seconds.
-
-### Bucket-Level Metrics
-
-- `radosgw_bucket_current_ops`: Current number of operations in each bucket.
-- `radosgw_bucket_max_ops`: Maximum observed operations in each bucket.
-- `radosgw_bucket_requests_total`: Total number of requests made to each bucket.
-- `radosgw_bucket_latency_seconds`: Latency/response times for each bucket in seconds.
-=======
 - `radosgw_cluster_bytes_sent_per_sec`: Total bytes sent per second for the entire cluster.
 - `radosgw_cluster_bytes_received_per_sec`: Total bytes received per second for the entire cluster.
 - `radosgw_cluster_throughput_bytes_total`: Total throughput of the cluster in bytes (read and write combined).
@@ -173,7 +134,6 @@
 
 - `radosgw_api_usage_per_user`: API usage per user and per category.
 - `radosgw_bucket_api_usage_total`: Total number of API operations by category for each bucket.
->>>>>>> c6f882bd
 
 ### Miscellaneous Metrics
 
