// Copyright 2024 Clyso GmbH
//
// Licensed under the Apache License, Version 2.0 (the "License");
// you may not use this file except in compliance with the License.
// You may obtain a copy of the License at
//
//	https://www.apache.org/licenses/LICENSE-2.0
//
// Unless required by applicable law or agreed to in writing, software
// distributed under the License is distributed on an "AS IS" BASIS,
// WITHOUT WARRANTIES OR CONDITIONS OF ANY KIND, either express or implied.
// See the License for the specific language governing permissions and
// limitations under the License.

package radosgwusage

import (
	"context"
	"encoding/json"
	"fmt"
	"net/http"
	"os"
	"time"

	"github.com/rs/zerolog/log"

	"github.com/ceph/go-ceph/rgw/admin"
	"github.com/nats-io/nats.go"
)

var outputToFile = false // debug only

// collectUsageMetrics collects usage metrics from the RadosGW and processes them.
// It retrieves usage statistics, bucket data, and user data, and then processes
// these data points into a list of UsageEntry, which can be used for further processing.
func collectUsageMetrics(cfg RadosGWUsageConfig, currentTime time.Time) ([]UsageEntry, error) {
	// Validate the configuration to ensure necessary fields are set
	if cfg.AdminURL == "" || cfg.AccessKey == "" || cfg.SecretKey == "" {
		return nil, fmt.Errorf("invalid configuration: AdminURL, AccessKey, and SecretKey must be provided")
	}

	// Create a new RadosGW admin client using the provided configuration.
	httpClient := &http.Client{Timeout: 30 * time.Second}
	co, err := admin.New(cfg.AdminURL, cfg.AccessKey, cfg.SecretKey, httpClient)
	if err != nil {
		return nil, err // Return an error if the client creation fails.
	}

	// Set up the usage request to include both entries and summaries.
	showEntries := true
	showSummary := true
	usageRequest := admin.Usage{
		ShowEntries: &showEntries,
		ShowSummary: &showSummary,
		// Start:       "2024-09-16 15:00:00",
		// End:         "2024-09-16 17:00:00",
	}

	// Fetch usage statistics from RadosGW.
	// usageCtx, usageCancel := context.WithTimeout(context.Background(), timeout)
	// defer usageCancel()
	usage, err := co.GetUsage(context.Background(), usageRequest)
	if err != nil {
		return nil, fmt.Errorf("fetching usage data fails: %v", err)
	}

	// Fetch bucket data from RadosGW concurrently.
	bucketNames, err := co.ListBuckets(context.Background())
	if err != nil {
		return nil, fmt.Errorf("failed to list buckets: %v", err)
	}

	var bucketData []admin.Bucket
	bucketDataCh := make(chan admin.Bucket, len(bucketNames))
	errCh := make(chan error, len(bucketNames))

	for _, bucketName := range bucketNames {
		go func(bucketName string) {
			bucketInfo, err := co.GetBucketInfo(context.Background(), admin.Bucket{Bucket: bucketName})
			if err != nil {
				log.Error().
					Str("bucket_name", bucketName).
					Err(err).
					Msg("error fetching info for bucket")
				if outputToFile {
					logErrorToFile(err, bucketName) // Log error to file if the flag is set
				}

				errCh <- err
				return
			}
			bucketDataCh <- bucketInfo
		}(bucketName)
	}

	var bucketsProcessed, bucketsFailed int
	for i := 0; i < len(bucketNames); i++ {
		select {
		case data := <-bucketDataCh:
			bucketData = append(bucketData, data)
			bucketsProcessed++
		case err := <-errCh:
			log.Error().
				Err(err).
				Msg("error received during bucket data collection")
			bucketsFailed++
		}
	}
	close(bucketDataCh)
	close(errCh)

	log.Info().
		Int("buckets_processed", bucketsProcessed).
		Int("buckets_failed", bucketsFailed).
		Msg("bucket data collection completed")

	// Fetch user data from RadosGW concurrently.
	userIDs, err := co.GetUsers(context.Background())
	if err != nil {
		return nil, fmt.Errorf("failed to get user list: %v", err)
	}

	var userData []admin.User
	userDataCh := make(chan admin.User, len(*userIDs))
	errCh = make(chan error, len(*userIDs))

	for _, userName := range *userIDs {
		go func(userName string) {
			log.Trace().
				Str("user", userName).
				Msg("starting GetUser for user")

			userInfo, err := co.GetUser(context.Background(), admin.User{ID: userName})
			if err != nil {
				log.Error().
					Str("user", userName).
					Err(err).
					Msg("error fetching user info")
				errCh <- err
				return
			}

			log.Trace().
				Str("user", userName).
				Msg("successfully fetched user info")

			userDataCh <- userInfo
		}(userName)
	}

	var usersProcessed, usersFailed int
	for i := 0; i < len(*userIDs); i++ {
		select {
		case data := <-userDataCh:
			userData = append(userData, data)
			usersProcessed++
		case err := <-errCh:
			log.Error().
				Err(err).
				Msg("error received during user data collection")
			usersFailed++
		}
	}
	close(userDataCh)
	close(errCh)

	log.Info().
		Int("users_processed", usersProcessed).
		Int("users_failed", usersFailed).
		Msg("user data collection completed")

	// Initialize a dictionary to store usage metrics, organized by categories.
	usageDict := make(map[string]map[string]map[string]UsageMetrics)
	processUsageData(usage, usageDict) // Process the usage data into the usageDict.

	var entries []UsageEntry
	// Process the collected bucket data and add it to the entries list.
	processBucketData(cfg, bucketData, usageDict, &entries, currentTime)
	// Process the collected user data and add it to the entries list.
	processUserData(cfg, &entries, userData, co, currentTime)

	return entries, nil // Return the processed usage entries.
}

// processUsageData processes the usage data and updates the usageDict accordingly.
// The function iterates through each entry in the usage data, categorizing metrics by user, bucket, and category.
func processUsageData(usage admin.Usage, usageDict map[string]map[string]map[string]UsageMetrics) {
	for _, entry := range usage.Entries {
		bucketOwner := "unknown_user" // Use a placeholder for entries without a user

		if entry.User != "" {
			bucketOwner = entry.User
		}

		if _, ok := usageDict[bucketOwner]; !ok {
			usageDict[bucketOwner] = make(map[string]map[string]UsageMetrics)
		}

		for _, bucket := range entry.Buckets {
			bucketName := bucket.Bucket
			if bucketName == "" {
				bucketName = "bucket_root" // Use a placeholder for root or unnamed buckets
			}

			if _, ok := usageDict[bucketOwner][bucketName]; !ok {
				usageDict[bucketOwner][bucketName] = make(map[string]UsageMetrics)
			}

			for _, category := range bucket.Categories {
				categoryName := category.Category

				if _, ok := usageDict[bucketOwner][bucketName][categoryName]; !ok {
					usageDict[bucketOwner][bucketName][categoryName] = UsageMetrics{}
				}

				metrics := usageDict[bucketOwner][bucketName][categoryName]

				// Accumulate metrics
				if category.Ops > 0 {
					metrics.Ops += category.Ops
				}
				if category.SuccessfulOps > 0 {
					metrics.SuccessfulOps += category.SuccessfulOps
				}
				if category.BytesSent > 0 {
					metrics.BytesSent += category.BytesSent
				}
				if category.BytesReceived > 0 {
					metrics.BytesReceived += category.BytesReceived
				}

				usageDict[bucketOwner][bucketName][categoryName] = metrics
			}
		}
	}
	log.Info().
		Int("total_entries_processed", len(usage.Entries)).
		Msg("usage data processing completed")
}

// processBucketData processes the bucket data and adds relevant details to the entries list.
// It also ensures that categories from the usageDict are correctly included in the output.
func processBucketData(cfg RadosGWUsageConfig, bucketData []admin.Bucket, usageDict map[string]map[string]map[string]UsageMetrics, entries *[]UsageEntry, currentTime time.Time) {
	var bucketsProcessed int

	readCategories := []string{
		"get_obj",
		"list_bucket",
		"get_bucket_policy",
		"get_lifecycle",
		"get_obj_tags",
		"list_buckets",
		"get_bucket_location",
		"stat_bucket",
		"stat_account",
		"get_bucket_cors",
		"get_bucket_versioning",
		"get_obj_acl",
		"get_bucket_logging",
		"get_bucket_notification",
		"get_acls",
		"list_bucket_multiparts",
		"list_multipart",
		"get_request_payment",
		"get_bucket_public_access_block",
	}
	writeCategories := []string{
		"put_obj",
		"delete_obj",
		"put_bucket_policy",
		"put_lifecycle",
		"create_bucket",
		"delete_bucket",
		"put_obj_acl",
		"put_obj_metadata",
		"put_bucket_metadata",
		"delete_bucket_policy",
		"put_bucket_cors",
		"delete_bucket_cors",
		"put_bucket_logging",
		"delete_bucket_logging",
		"put_bucket_notification",
		"delete_bucket_notification",
		"put_bucket_versioning",
		"init_multipart",
		"complete_multipart",
		"multi_object_delete",
		"copy_obj",
		"put_acls",
		"abort_multipart",
		"post_obj",
	}
<<<<<<< HEAD
=======
	apiUsagePerBucket := make(map[string]int64)
>>>>>>> d467becd

	for _, bucket := range bucketData {
		bucketName := bucket.Bucket
		bucketOwner := bucket.Owner
		bucketZonegroup := bucket.Zonegroup
		bucketShards := bucket.NumShards

		var bucketUsageBytes, bucketUtilizedBytes uint64
		var bucketUsageObjects uint64
		var bucketQuotaEnabled bool
		var bucketQuotaMaxSize int64
		var bucketQuotaMaxObjects int64
		var totalOps, readOps, writeOps, successOps uint64
		var totalBytesSent uint64
		var totalBytesReceived uint64
		var totalThroughputBytes uint64
		var totalRequests uint64
<<<<<<< HEAD
=======
		var currentOps uint64
>>>>>>> d467becd
		var errorOps uint64
		var errorRate float64

		// Calculate usage bytes, utilized bytes, and object count
		if bucket.Usage.RgwMain.SizeActual != nil {
			bucketUsageBytes = *bucket.Usage.RgwMain.SizeActual
		} else if bucket.Usage.RgwMain.SizeKbActual != nil {
			bucketUsageBytes = uint64(*bucket.Usage.RgwMain.SizeKbActual) * 1024
		}

		if bucket.Usage.RgwMain.SizeUtilized != nil {
			bucketUtilizedBytes = *bucket.Usage.RgwMain.SizeUtilized
		}

		if bucket.Usage.RgwMain.NumObjects != nil {
			bucketUsageObjects = *bucket.Usage.RgwMain.NumObjects
		}

		if bucket.BucketQuota.Enabled != nil {
			bucketQuotaEnabled = *bucket.BucketQuota.Enabled
		}
		if bucket.BucketQuota.MaxSize != nil {
			bucketQuotaMaxSize = int64(*bucket.BucketQuota.MaxSize)
		}
		if bucket.BucketQuota.MaxObjects != nil {
			bucketQuotaMaxObjects = *bucket.BucketQuota.MaxObjects
		}

		// Populate the usage dictionary or UsageEntry list
		if _, ok := usageDict[bucketOwner]; !ok {
			usageDict[bucketOwner] = make(map[string]map[string]UsageMetrics)
		}
		if _, ok := usageDict[bucketOwner][bucketName]; !ok {
			usageDict[bucketOwner][bucketName] = make(map[string]UsageMetrics)
		}

		// Prepare the category usage data from usageDict
		var categories []CategoryUsage
		apiUsagePerBucket := make(map[string]int64)
		if bucketCategoryUsage, ok := usageDict[bucketOwner][bucketName]; ok {
			for categoryName, metrics := range bucketCategoryUsage {
				categories = append(categories, CategoryUsage{
					Category:      categoryName,
					Ops:           metrics.Ops,
					SuccessfulOps: metrics.SuccessfulOps,
					BytesSent:     metrics.BytesSent,
					BytesReceived: metrics.BytesReceived,
				})

				apiUsagePerBucket[categoryName] += int64(metrics.Ops)
				// Aggregate metrics for total operations and other stats
				totalOps += metrics.Ops
				successOps += metrics.SuccessfulOps
				totalBytesSent += metrics.BytesSent
				totalBytesReceived += metrics.BytesReceived
				totalThroughputBytes += metrics.BytesSent + metrics.BytesReceived
<<<<<<< HEAD
=======

				totalRequests++ // Each category operation is counted as a request

				totalLatencySeconds += float64(metrics.Ops) * 0.05 //FIXME Simulated latency (e.g., 50ms per operation)

				// Check if the category is a read or write operation
				if contains(readCategories, categoryName) {
					readOps += metrics.Ops
				} else if contains(writeCategories, categoryName) {
					writeOps += metrics.Ops
				} else {
					log.Info().Str("Category", categoryName).Msg("Unknown category")
				}

				// FIXME: currentOps and maxOps to be retrieved from a NATS subject or similar source
				if metrics.Ops > maxOps {
					maxOps = metrics.Ops
				}

			}
		}

		// Calculate size in KB if not directly provided
		var sizeKb, sizeKbActual, sizeKbUtilized *uint64
>>>>>>> d467becd

				totalRequests++ // Each category operation is counted as a request

				// Check if the category is a read or write operation
				if contains(readCategories, categoryName) {
					readOps += metrics.Ops
				} else if contains(writeCategories, categoryName) {
					writeOps += metrics.Ops
				} else {
					log.Info().Str("Category", categoryName).Msg("Unknown category")
				}
			}
		}

		// Calculate error rate and error ops
		errorOps = totalOps - successOps
		if totalOps > 0 {
			errorRate = (float64(errorOps) / float64(totalOps)) * 100
		}

		// Calculate error rate and error ops
		errorOps = totalOps - successOps
		if totalOps > 0 {
			errorRate = (float64(errorOps) / float64(totalOps)) * 100
		}

		// Find or create the UsageEntry for the bucket owner
<<<<<<< HEAD

		entry := findOrCreateEntryByBucketOwner(entries, bucketOwner)
		entry.ClusterID = cfg.ClusterID

		// Calculate the current metrics for the bucket
		currMetrics := CalculateCurrentBucketMetrics(bucketName, totalBytesSent, totalBytesReceived, readOps, writeOps, currentTime)

		currMetrics.Meta.Name = bucketName
		currMetrics.Meta.Owner = bucketOwner
		currMetrics.Meta.Zonegroup = bucketZonegroup
		currMetrics.Meta.Shards = bucketShards
		currMetrics.Meta.CreatedAt = bucket.CreationTime

		// Set the quota for the bucket
		currMetrics.Quota.Enabled = bucketQuotaEnabled
		currMetrics.Quota.MaxSize = Uint64Ptr(uint64(bucketQuotaMaxSize))
		currMetrics.Quota.MaxObjects = Uint64Ptr(uint64(bucketQuotaMaxObjects))

		// Set the totals for the bucket
		currMetrics.Totals.DataSize = bucketUsageBytes
		currMetrics.Totals.UtilizedSize = bucketUtilizedBytes
		currMetrics.Totals.Objects = bucketUsageObjects
		currMetrics.Totals.ReadOps = readOps
		currMetrics.Totals.WriteOps = writeOps
		currMetrics.Totals.BytesSent = totalBytesSent
		currMetrics.Totals.BytesReceived = totalBytesReceived
		currMetrics.Totals.SuccessOps = successOps
		currMetrics.Totals.OpsTotal = totalOps
		currMetrics.Totals.ErrorRate = errorRate
		currMetrics.Totals.Capacity = bucketUsageBytes //FIXME We may want to refine this if capacity is calculated differently

		currMetrics.APIUsage = apiUsagePerBucket

		// Append the bucket metrics to BucketLevels
		entry.Buckets = append(entry.Buckets, currMetrics)
=======
		entry := findOrCreateEntry(entries, bucketOwner)
		entry.ClusterID = cfg.ClusterID

		// Append the bucket information to the user's entry
		entry.Buckets = append(entry.Buckets, BucketUsage{
			Bucket:    bucketName,
			Owner:     bucketOwner,
			Zonegroup: bucketZonegroup,
			Usage: UsageStats{
				RgwMain: struct {
					Size           *uint64 `json:"size"`
					SizeActual     *uint64 `json:"size_actual"`
					SizeUtilized   *uint64 `json:"size_utilized"`
					SizeKb         *uint64 `json:"size_kb"`
					SizeKbActual   *uint64 `json:"size_kb_actual"`
					SizeKbUtilized *uint64 `json:"size_kb_utilized"`
					NumObjects     *uint64 `json:"num_objects"`
				}{
					Size:           &bucketUsageBytes,
					SizeActual:     &bucketUsageBytes,
					SizeUtilized:   &bucketUtilizedBytes,
					SizeKb:         sizeKb,
					SizeKbActual:   sizeKbActual,
					SizeKbUtilized: sizeKbUtilized,
					NumObjects:     &bucketUsageObjects,
				},
			},
			BucketQuota: admin.QuotaSpec{
				UID:        bucketOwner,
				Bucket:     bucketName,
				QuotaType:  "bucket",
				Enabled:    &bucketQuotaEnabled,
				CheckOnRaw: false,
				MaxSize:    &bucketQuotaMaxSize,
				MaxSizeKb:  &bucketQuotaMaxSizeBytes,
				MaxObjects: &bucketQuotaMaxObjects,
			},
			NumShards:            *bucketShards,
			Categories:           categories,
			APIUsagePerBucket:    apiUsagePerBucket,
			TotalOps:             totalOps,
			TotalBytesSent:       totalBytesSent,
			TotalBytesReceived:   totalBytesReceived,
			TotalThroughputBytes: totalThroughputBytes,
			TotalLatencySeconds:  totalLatencySeconds,
			TotalRequests:        totalRequests,
			CurrentOps:           currentOps,
			MaxOps:               maxOps,
			TotalReadOps:         readOps,
			TotalWriteOps:        writeOps,
			TotalSuccessOps:      successOps,
			ErrorRate:            errorRate,
		})
>>>>>>> d467becd

		bucketsProcessed++
	}
	log.Info().
		Int("buckets_processed", bucketsProcessed).
		Msg("bucket data processing completed")
}

func contains(list []string, item string) bool {
	for _, v := range list {
		if v == item {
			return true
		}
	}
	return false
}
<<<<<<< HEAD

// processUserData processes user data and updates the corresponding entries with user-specific information.
func processUserData(cfg RadosGWUsageConfig, entries *[]UsageEntry, users []admin.User, co *admin.API, currentTime time.Time) error {
	for _, userInfo := range users {

		// Find the corresponding entry for the user, or create a new one if not found
		entry := findOrCreateEntry(entries, userInfo.ID)

		// Populate static metadata only if it's not already set
		if entry.UserLevel.Meta.ID == "" {
			entry.UserLevel.Meta.ID = userInfo.ID
			entry.UserLevel.Meta.DisplayName = userInfo.DisplayName
			entry.UserLevel.Meta.Email = userInfo.Email
			entry.UserLevel.Meta.DefaultStorageClass = userInfo.DefaultStorageClass
		}
=======

// processUserData processes user data and updates the corresponding entries with user-specific information.
func processUserData(cfg RadosGWUsageConfig, entries *[]UsageEntry, users []admin.User, co *admin.API, currentTime time.Time) error {
	for _, userInfo := range users {

		// Find the corresponding entry for the user, or create a new one if not found
		entry := findOrCreateEntry(entries, userInfo.ID)

		// Populate user-specific data into the entry
		entry.User = userInfo.ID
		entry.DisplayName = userInfo.DisplayName
		entry.Email = userInfo.Email
		entry.DefaultStorageClass = userInfo.DefaultStorageClass
>>>>>>> d467becd

		// Populate quota information
		populateQuotaInfo(entry, userInfo)

		// Populate stats information
		if userInfo.Stat != (admin.UserStat{}) { // Check if stats are present
			entry.Stats = userInfo.Stat
		}

		// Calculate the total number of buckets, objects, and data size for the user
<<<<<<< HEAD
		entry.UserLevel.Totals.BucketsTotal = len(entry.Buckets)
		entry.UserLevel.APIUsagePerUser = make(map[string]int64)
		for _, bucket := range entry.Buckets {
			entry.UserLevel.Totals.ObjectsTotal += bucket.Totals.Objects
			entry.UserLevel.Totals.DataSizeTotal += bucket.Totals.DataSize
			entry.UserLevel.Totals.OpsTotal += bucket.Totals.OpsTotal // Accumulate ops, which are the total requests
			entry.UserLevel.Totals.ReadOpsTotal += bucket.Totals.ReadOps
			entry.UserLevel.Totals.WriteOpsTotal += bucket.Totals.WriteOps
			entry.UserLevel.Totals.BytesSentTotal += bucket.Totals.BytesSent
			entry.UserLevel.Totals.BytesReceivedTotal += bucket.Totals.BytesReceived
			entry.UserLevel.Totals.SuccessOpsTotal += bucket.Totals.SuccessOps
			entry.UserLevel.Totals.TotalCapacity += bucket.Totals.Capacity
			entry.UserLevel.Totals.ThroughputBytesTotal += bucket.Current.ThroughputBytesPerSec

			// Calculate error rate and error ops
			errorOps := entry.UserLevel.Totals.OpsTotal - entry.UserLevel.Totals.SuccessOpsTotal
			if entry.UserLevel.Totals.OpsTotal > 0 {
				entry.UserLevel.Totals.ErrorRateTotal = (float64(errorOps) / float64(entry.UserLevel.Totals.OpsTotal)) * 100
			}

			for category, ops := range bucket.APIUsage {
=======
		entry.UserLevel.UserBucketsTotal = len(entry.Buckets)
		entry.UserLevel.APIUsagePerUser = make(map[string]int64)
		for _, bucket := range entry.Buckets {
			entry.UserLevel.UserObjectsTotal += *bucket.Usage.RgwMain.NumObjects
			entry.UserLevel.UserDataSizeTotal += *bucket.Usage.RgwMain.SizeUtilized
			entry.UserLevel.UserOpsTotal += bucket.TotalOps // Accumulate ops, which are the total requests
			entry.UserLevel.UserReadOpsTotal += bucket.TotalReadOps
			entry.UserLevel.UserWriteOpsTotal += bucket.TotalWriteOps
			entry.UserLevel.UserBytesSentTotal += bucket.TotalBytesSent
			entry.UserLevel.UserBytesReceivedTotal += bucket.TotalBytesReceived
			entry.UserLevel.UserSuccessOpsTotal += bucket.TotalSuccessOps
			entry.UserLevel.UserTotalCapacity += *bucket.Usage.RgwMain.SizeActual
			entry.UserLevel.UserThroughputBytesTotal += bucket.TotalThroughputBytes

			// Calculate error rate and error ops
			errorOps := entry.UserLevel.UserOpsTotal - entry.UserLevel.UserSuccessOpsTotal
			if entry.UserLevel.UserOpsTotal > 0 {
				entry.UserLevel.ErrorRateTotal = (float64(errorOps) / float64(entry.UserLevel.UserOpsTotal)) * 100
			}

			entry.TotalLatencySeconds += bucket.TotalLatencySeconds //TODO: latency just simulated

			for category, ops := range bucket.APIUsagePerBucket {
>>>>>>> d467becd
				entry.UserLevel.APIUsagePerUser[category] += ops // Sum API usage from all buckets
			}

			// TODO: check logic for maxOps
			// Track current and max ops for the account
			// entry.CurrentOps += bucket.CurrentOps
			// if bucket.MaxOps > entry.MaxOps {
			// 	entry.MaxOps = bucket.MaxOps
			// }
		}

		// Calculate current metrics
<<<<<<< HEAD
		currMetrics := CalculateCurrentUserMetrics(
			entry.UserLevel.Meta.ID,
			entry.UserLevel.Totals.BytesSentTotal,
			entry.UserLevel.Totals.BytesReceivedTotal,
			entry.UserLevel.Totals.ReadOpsTotal,
			entry.UserLevel.Totals.WriteOpsTotal,
			currentTime,
		)

		entry.UserLevel.Current.OpsPerSec = currMetrics.CurrentOps
		entry.UserLevel.Current.ThroughputBytesPerSec = currMetrics.Throughput

		entry.UserLevel.Current.DataBytesSentPerSec = currMetrics.CurrentBytesSent
		entry.UserLevel.Current.DataBytesReceivedPerSec = currMetrics.CurrentBytesReceived
=======
		currMetrics := CalculateCurrentUserMetrics(entry.User, entry.UserLevel.UserBytesSentTotal, entry.UserLevel.UserBytesReceivedTotal, entry.UserLevel.UserOpsTotal, currentTime)

		entry.UserLevel.UserBytesSentCurrent = currMetrics.CurrentBytesSent
		entry.UserLevel.UserBytesReceivedCurrent = currMetrics.CurrentBytesReceived
		entry.UserLevel.UserThroughputBytesCurrent = currMetrics.Throughput
		entry.UserLevel.UserOpsCurrent = currMetrics.CurrentOps
>>>>>>> d467becd
	}

	return nil
}

func BoolPtr(b bool) *bool {
	return &b
}

func Uint64Ptr(value uint64) *uint64 {
	return &value
}

func findOrCreateEntry(entries *[]UsageEntry, userID string) *UsageEntry {
	for i, entry := range *entries {
		if entry.UserLevel.Meta.ID == userID {
			return &(*entries)[i]
		}
	}

	*entries = append(*entries, UsageEntry{UserLevel: *NewRadosGWUserMetrics()})
	return &(*entries)[len(*entries)-1]
}

func findOrCreateEntryByBucketOwner(entries *[]UsageEntry, userID string) *UsageEntry {
	for i, entry := range *entries {
		if len(entry.Buckets) > 0 && entry.Buckets[0].Meta.Owner == userID {
			return &(*entries)[i]
		}
	}

	*entries = append(*entries, UsageEntry{UserLevel: *NewRadosGWUserMetrics()})
	return &(*entries)[len(*entries)-1]
}

// populateUserQuota populates the user quota information for a user in the entry.
func populateQuotaInfo(entry *UsageEntry, userInfo admin.User) {
	// Initialize user quota in UserLevel
	entry.UserLevel.Quota.Enabled = false // Default to quota being disabled

	// Check and populate user quota if enabled
	if userInfo.UserQuota.Enabled != nil && *userInfo.UserQuota.Enabled {
		entry.UserLevel.Quota.Enabled = true
		entry.UserLevel.Quota.MaxSize = nil
		entry.UserLevel.Quota.MaxObjects = nil

		if userInfo.UserQuota.MaxSize != nil {
			size := uint64(*userInfo.UserQuota.MaxSize)
			entry.UserLevel.Quota.MaxSize = &size
		}

		if userInfo.UserQuota.MaxObjects != nil {
			objects := uint64(*userInfo.UserQuota.MaxObjects)
			entry.UserLevel.Quota.MaxObjects = &objects
		}
	}

	if userInfo.BucketQuota.Enabled != nil && *userInfo.BucketQuota.Enabled {
		// Find the correct bucket in entry.Buckets and set the quota
		for i := range entry.Buckets {
<<<<<<< HEAD
			if entry.Buckets[i].Meta.Name == userInfo.BucketQuota.Bucket {
				entry.Buckets[i].Quota.Enabled = false

				if userInfo.BucketQuota.Enabled != nil && *userInfo.BucketQuota.Enabled {
					entry.Buckets[i].Quota.Enabled = true
					entry.Buckets[i].Quota.MaxSize = nil
					entry.Buckets[i].Quota.MaxObjects = nil

					if userInfo.BucketQuota.MaxSize != nil {
						size := uint64(*userInfo.BucketQuota.MaxSize)
						entry.Buckets[i].Quota.MaxSize = &size
					}

					if userInfo.BucketQuota.MaxObjects != nil {
						objects := uint64(*userInfo.BucketQuota.MaxObjects)
						entry.Buckets[i].Quota.MaxObjects = &objects
					}
				}

=======
			if entry.Buckets[i].Bucket == userInfo.BucketQuota.Bucket {
				entry.Buckets[i].BucketQuota = userInfo.BucketQuota
>>>>>>> d467becd
				break // Found the bucket
			}
		}
	}
}

// StartRadosGWUsageExporter starts the process of exporting RadosGW usage metrics.
// The function supports exporting metrics to Prometheus, NATS, or printing them to stdout.
// It runs indefinitely, collecting metrics at regular intervals as defined by the configuration.
func StartRadosGWUsageExporter(cfg RadosGWUsageConfig) {
	// If Prometheus is enabled in the configuration, start the Prometheus metrics server
	if cfg.Prometheus {
		go startPrometheusMetricsServer(cfg.PrometheusPort)
	}

	var nc *nats.Conn
	var err error

	// If NATS is enabled in the configuration, establish a connection to the NATS server
	if cfg.UseNats {
		nc, err = nats.Connect(cfg.NatsURL)
		if err != nil {
			log.Fatal().
				Err(err).
				Msg("error connecting to NATS") // Log a fatal error if the connection fails and exit
		}
		defer nc.Close() // Ensure that the NATS connection is closed when the function exits
	}

	// Create a ticker that triggers at the specified interval to collect metrics
	ticker := time.NewTicker(time.Duration(cfg.Interval) * time.Second)
	defer ticker.Stop()

	isRunning := false

	// Run the loop indefinitely, collecting metrics on each tick
	for range ticker.C {
		// Skip this tick if the previous run hasn't finished
		if isRunning {
			log.Trace().Msg("previous metrics collection is still running; skipping this tick")
			continue
		}
		isRunning = true
		go func() {
			defer func() {
				isRunning = false // Reset the flag after the function completes
			}()

			// Start timing
			startTime := time.Now()

			// Collect usage metrics based on the configuration
			entries, err := collectUsageMetrics(cfg, startTime)
			if err != nil {
				log.Error().
					Err(err).
					Msg("error collecting usage metrics")
				return // Skip to the next iteration if an error occurs
			}

			// Calculate duration and set it in the scrapeDurationSeconds metric
			duration := time.Since(startTime).Seconds()

			// If Prometheus is enabled, publish the collected metrics to Prometheus
			if cfg.Prometheus {
				publishToPrometheus(entries, duration, cfg)
			}

			// If NATS is enabled, publish the collected metrics to the specified NATS subject
			if cfg.UseNats {
				publishToNATS(nc, cfg.NatsSubject, entries)
			} else {
				// If NATS is not enabled, output the collected metrics as JSON to stdout
				entriesJSON, err := json.MarshalIndent(entries, "", "  ")
				if err != nil {
					log.Error().
						Err(err).
						Msg("error marshalling entries to JSON")
					return // Skip to the next iteration if an error occurs
				}
				if !cfg.Prometheus && !cfg.UseNats {
					fmt.Println(string(entriesJSON)) // Print the JSON-formatted metrics to stdout
				}
				log.Trace().Msg(string(entriesJSON))
			}
		}()
	}
}

func logErrorToFile(err error, bucketName string) {
	// Open the file in append mode
	f, fileErr := os.OpenFile("/tmp/output.log", os.O_APPEND|os.O_CREATE|os.O_WRONLY, 0644)
	if fileErr != nil {
		log.Error().Err(fileErr).Msg("error opening log file")
		return
	}
	defer f.Close()

	// Write the error and response context to the log file
	logger := log.Output(f)
	logger.Error().
		Str("bucket_name", bucketName).
		Err(err).
		Msg("error fetching info for bucket")
}<|MERGE_RESOLUTION|>--- conflicted
+++ resolved
@@ -290,10 +290,6 @@
 		"abort_multipart",
 		"post_obj",
 	}
-<<<<<<< HEAD
-=======
-	apiUsagePerBucket := make(map[string]int64)
->>>>>>> d467becd
 
 	for _, bucket := range bucketData {
 		bucketName := bucket.Bucket
@@ -311,10 +307,6 @@
 		var totalBytesReceived uint64
 		var totalThroughputBytes uint64
 		var totalRequests uint64
-<<<<<<< HEAD
-=======
-		var currentOps uint64
->>>>>>> d467becd
 		var errorOps uint64
 		var errorRate float64
 
@@ -371,12 +363,8 @@
 				totalBytesSent += metrics.BytesSent
 				totalBytesReceived += metrics.BytesReceived
 				totalThroughputBytes += metrics.BytesSent + metrics.BytesReceived
-<<<<<<< HEAD
-=======
 
 				totalRequests++ // Each category operation is counted as a request
-
-				totalLatencySeconds += float64(metrics.Ops) * 0.05 //FIXME Simulated latency (e.g., 50ms per operation)
 
 				// Check if the category is a read or write operation
 				if contains(readCategories, categoryName) {
@@ -386,29 +374,6 @@
 				} else {
 					log.Info().Str("Category", categoryName).Msg("Unknown category")
 				}
-
-				// FIXME: currentOps and maxOps to be retrieved from a NATS subject or similar source
-				if metrics.Ops > maxOps {
-					maxOps = metrics.Ops
-				}
-
-			}
-		}
-
-		// Calculate size in KB if not directly provided
-		var sizeKb, sizeKbActual, sizeKbUtilized *uint64
->>>>>>> d467becd
-
-				totalRequests++ // Each category operation is counted as a request
-
-				// Check if the category is a read or write operation
-				if contains(readCategories, categoryName) {
-					readOps += metrics.Ops
-				} else if contains(writeCategories, categoryName) {
-					writeOps += metrics.Ops
-				} else {
-					log.Info().Str("Category", categoryName).Msg("Unknown category")
-				}
 			}
 		}
 
@@ -425,8 +390,6 @@
 		}
 
 		// Find or create the UsageEntry for the bucket owner
-<<<<<<< HEAD
-
 		entry := findOrCreateEntryByBucketOwner(entries, bucketOwner)
 		entry.ClusterID = cfg.ClusterID
 
@@ -461,61 +424,6 @@
 
 		// Append the bucket metrics to BucketLevels
 		entry.Buckets = append(entry.Buckets, currMetrics)
-=======
-		entry := findOrCreateEntry(entries, bucketOwner)
-		entry.ClusterID = cfg.ClusterID
-
-		// Append the bucket information to the user's entry
-		entry.Buckets = append(entry.Buckets, BucketUsage{
-			Bucket:    bucketName,
-			Owner:     bucketOwner,
-			Zonegroup: bucketZonegroup,
-			Usage: UsageStats{
-				RgwMain: struct {
-					Size           *uint64 `json:"size"`
-					SizeActual     *uint64 `json:"size_actual"`
-					SizeUtilized   *uint64 `json:"size_utilized"`
-					SizeKb         *uint64 `json:"size_kb"`
-					SizeKbActual   *uint64 `json:"size_kb_actual"`
-					SizeKbUtilized *uint64 `json:"size_kb_utilized"`
-					NumObjects     *uint64 `json:"num_objects"`
-				}{
-					Size:           &bucketUsageBytes,
-					SizeActual:     &bucketUsageBytes,
-					SizeUtilized:   &bucketUtilizedBytes,
-					SizeKb:         sizeKb,
-					SizeKbActual:   sizeKbActual,
-					SizeKbUtilized: sizeKbUtilized,
-					NumObjects:     &bucketUsageObjects,
-				},
-			},
-			BucketQuota: admin.QuotaSpec{
-				UID:        bucketOwner,
-				Bucket:     bucketName,
-				QuotaType:  "bucket",
-				Enabled:    &bucketQuotaEnabled,
-				CheckOnRaw: false,
-				MaxSize:    &bucketQuotaMaxSize,
-				MaxSizeKb:  &bucketQuotaMaxSizeBytes,
-				MaxObjects: &bucketQuotaMaxObjects,
-			},
-			NumShards:            *bucketShards,
-			Categories:           categories,
-			APIUsagePerBucket:    apiUsagePerBucket,
-			TotalOps:             totalOps,
-			TotalBytesSent:       totalBytesSent,
-			TotalBytesReceived:   totalBytesReceived,
-			TotalThroughputBytes: totalThroughputBytes,
-			TotalLatencySeconds:  totalLatencySeconds,
-			TotalRequests:        totalRequests,
-			CurrentOps:           currentOps,
-			MaxOps:               maxOps,
-			TotalReadOps:         readOps,
-			TotalWriteOps:        writeOps,
-			TotalSuccessOps:      successOps,
-			ErrorRate:            errorRate,
-		})
->>>>>>> d467becd
 
 		bucketsProcessed++
 	}
@@ -532,7 +440,6 @@
 	}
 	return false
 }
-<<<<<<< HEAD
 
 // processUserData processes user data and updates the corresponding entries with user-specific information.
 func processUserData(cfg RadosGWUsageConfig, entries *[]UsageEntry, users []admin.User, co *admin.API, currentTime time.Time) error {
@@ -548,21 +455,6 @@
 			entry.UserLevel.Meta.Email = userInfo.Email
 			entry.UserLevel.Meta.DefaultStorageClass = userInfo.DefaultStorageClass
 		}
-=======
-
-// processUserData processes user data and updates the corresponding entries with user-specific information.
-func processUserData(cfg RadosGWUsageConfig, entries *[]UsageEntry, users []admin.User, co *admin.API, currentTime time.Time) error {
-	for _, userInfo := range users {
-
-		// Find the corresponding entry for the user, or create a new one if not found
-		entry := findOrCreateEntry(entries, userInfo.ID)
-
-		// Populate user-specific data into the entry
-		entry.User = userInfo.ID
-		entry.DisplayName = userInfo.DisplayName
-		entry.Email = userInfo.Email
-		entry.DefaultStorageClass = userInfo.DefaultStorageClass
->>>>>>> d467becd
 
 		// Populate quota information
 		populateQuotaInfo(entry, userInfo)
@@ -573,7 +465,6 @@
 		}
 
 		// Calculate the total number of buckets, objects, and data size for the user
-<<<<<<< HEAD
 		entry.UserLevel.Totals.BucketsTotal = len(entry.Buckets)
 		entry.UserLevel.APIUsagePerUser = make(map[string]int64)
 		for _, bucket := range entry.Buckets {
@@ -595,31 +486,6 @@
 			}
 
 			for category, ops := range bucket.APIUsage {
-=======
-		entry.UserLevel.UserBucketsTotal = len(entry.Buckets)
-		entry.UserLevel.APIUsagePerUser = make(map[string]int64)
-		for _, bucket := range entry.Buckets {
-			entry.UserLevel.UserObjectsTotal += *bucket.Usage.RgwMain.NumObjects
-			entry.UserLevel.UserDataSizeTotal += *bucket.Usage.RgwMain.SizeUtilized
-			entry.UserLevel.UserOpsTotal += bucket.TotalOps // Accumulate ops, which are the total requests
-			entry.UserLevel.UserReadOpsTotal += bucket.TotalReadOps
-			entry.UserLevel.UserWriteOpsTotal += bucket.TotalWriteOps
-			entry.UserLevel.UserBytesSentTotal += bucket.TotalBytesSent
-			entry.UserLevel.UserBytesReceivedTotal += bucket.TotalBytesReceived
-			entry.UserLevel.UserSuccessOpsTotal += bucket.TotalSuccessOps
-			entry.UserLevel.UserTotalCapacity += *bucket.Usage.RgwMain.SizeActual
-			entry.UserLevel.UserThroughputBytesTotal += bucket.TotalThroughputBytes
-
-			// Calculate error rate and error ops
-			errorOps := entry.UserLevel.UserOpsTotal - entry.UserLevel.UserSuccessOpsTotal
-			if entry.UserLevel.UserOpsTotal > 0 {
-				entry.UserLevel.ErrorRateTotal = (float64(errorOps) / float64(entry.UserLevel.UserOpsTotal)) * 100
-			}
-
-			entry.TotalLatencySeconds += bucket.TotalLatencySeconds //TODO: latency just simulated
-
-			for category, ops := range bucket.APIUsagePerBucket {
->>>>>>> d467becd
 				entry.UserLevel.APIUsagePerUser[category] += ops // Sum API usage from all buckets
 			}
 
@@ -632,7 +498,6 @@
 		}
 
 		// Calculate current metrics
-<<<<<<< HEAD
 		currMetrics := CalculateCurrentUserMetrics(
 			entry.UserLevel.Meta.ID,
 			entry.UserLevel.Totals.BytesSentTotal,
@@ -647,14 +512,6 @@
 
 		entry.UserLevel.Current.DataBytesSentPerSec = currMetrics.CurrentBytesSent
 		entry.UserLevel.Current.DataBytesReceivedPerSec = currMetrics.CurrentBytesReceived
-=======
-		currMetrics := CalculateCurrentUserMetrics(entry.User, entry.UserLevel.UserBytesSentTotal, entry.UserLevel.UserBytesReceivedTotal, entry.UserLevel.UserOpsTotal, currentTime)
-
-		entry.UserLevel.UserBytesSentCurrent = currMetrics.CurrentBytesSent
-		entry.UserLevel.UserBytesReceivedCurrent = currMetrics.CurrentBytesReceived
-		entry.UserLevel.UserThroughputBytesCurrent = currMetrics.Throughput
-		entry.UserLevel.UserOpsCurrent = currMetrics.CurrentOps
->>>>>>> d467becd
 	}
 
 	return nil
@@ -715,7 +572,6 @@
 	if userInfo.BucketQuota.Enabled != nil && *userInfo.BucketQuota.Enabled {
 		// Find the correct bucket in entry.Buckets and set the quota
 		for i := range entry.Buckets {
-<<<<<<< HEAD
 			if entry.Buckets[i].Meta.Name == userInfo.BucketQuota.Bucket {
 				entry.Buckets[i].Quota.Enabled = false
 
@@ -735,10 +591,6 @@
 					}
 				}
 
-=======
-			if entry.Buckets[i].Bucket == userInfo.BucketQuota.Bucket {
-				entry.Buckets[i].BucketQuota = userInfo.BucketQuota
->>>>>>> d467becd
 				break // Found the bucket
 			}
 		}
